--- conflicted
+++ resolved
@@ -66,24 +66,6 @@
         self.default_swift_cluster = conf.get('default_swift_cluster',
             'local#http://127.0.0.1:8080/v1')
         # This setting is a little messy because of the options it has to
-<<<<<<< HEAD
-        # provide. The basic format is cluster_name:url, such as the default
-        # value of local#http://127.0.0.1:8080/v1. But, often the url given to
-        # the user needs to be different than the url used by Swauth to
-        # create/delete accounts. So there's a more complex format of
-        # cluster_name::url::url, such as
-        # local##https://public.com:8080/v1##http://private.com:8080/v1.
-        # The double colon is what sets the two apart.
-        if '##' in self.default_swift_cluster:
-            self.dsc_name, self.dsc_url, self.dsc_url2 = \
-                self.default_swift_cluster.split('##', 2)
-            self.dsc_url = self.dsc_url.rstrip('/')
-            self.dsc_url2 = self.dsc_url2.rstrip('/')
-        else:
-            self.dsc_name, self.dsc_url = \
-                self.default_swift_cluster.split('#', 1)
-            self.dsc_url = self.dsc_url2 = self.dsc_url.rstrip('/')
-=======
         # provide. The basic format is cluster_name#url, such as the default
         # value of local#http://127.0.0.1:8080/v1.
         # If the URL given to the user needs to differ from the url used by
@@ -99,7 +81,6 @@
             self.dsc_url = self.dsc_url2 = cluster_parts[1].rstrip('/')
         else:
             raise Exception('Invalid cluster format')
->>>>>>> 7a509c74
         self.dsc_parsed = urlparse(self.dsc_url)
         if self.dsc_parsed.scheme not in ('http', 'https'):
             raise Exception('Cannot handle protocol scheme %s for url %s' %
